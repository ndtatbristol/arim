--- conflicted
+++ resolved
@@ -1,9 +1,4 @@
-<<<<<<< HEAD
-"""
-"""
-=======
 """ """
->>>>>>> 217d05ae
 
 import numpy as np
 
